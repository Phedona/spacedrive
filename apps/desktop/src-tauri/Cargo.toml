--- conflicted
+++ resolved
@@ -31,26 +31,11 @@
 directories = "5.0.1"
 
 opener = { version = "0.6.1", features = ["reveal"] }
-<<<<<<< HEAD
 tauri = { version = "=2.0.0-beta.17", features = [
 	"macos-private-api",
 	"unstable",
 	"linux-ipc-protocol",
 	"linux-libxdo",
-=======
-tauri = { version = "=1.5.3", features = [
-	"macos-private-api",
-	"path-all",
-	"protocol-all",
-	"os-all",
-	"shell-all",
-	"dialog-all",
-	"linux-protocol-headers",
-	"updater",
-	"window-all",
-	"native-tls-vendored",
-	"tracing",
->>>>>>> e83e84e2
 ] }
 tauri-plugin-updater = "2.0.0-beta"
 tauri-plugin-dialog = { git = "https://github.com/tauri-apps/plugins-workspace", rev = "1fa4d30eabb3768e1e97fa56f275408db2955b32" } # "2.0.0-beta"
