--- conflicted
+++ resolved
@@ -1,11 +1,11 @@
 use std::env::consts;
 use std::time::{Duration, Instant};
 
+use cocoa::appkit::{NSWindow, NSWindowStyleMask};
+use cocoa::base::nil;
 use sdcore::{ClientCommand, ClientQuery, CoreController, CoreEvent, CoreResponse, Node};
 use tauri::api::path;
 use tauri::Manager;
-use cocoa::appkit::{NSWindow, NSWindowStyleMask};
-use cocoa::base::nil;
 use tauri::{Runtime, Window};
 mod menu;
 
@@ -45,14 +45,18 @@
 impl<R: Runtime> WindowExt for Window<R> {
   #[cfg(target_os = "macos")]
   fn set_transparent_titlebar(&self, transparent: bool) {
-    use cocoa::{appkit::{NSWindowTitleVisibility, NSToolbar, NSApplication}, foundation::NSString};
+    use cocoa::{
+      appkit::{NSApplication, NSToolbar, NSWindowTitleVisibility},
+      foundation::NSString,
+    };
 
     unsafe {
       let id = self.ns_window().unwrap() as cocoa::base::id;
 
       let mut style_mask = id.styleMask();
       style_mask.set(
-        NSWindowStyleMask::NSFullSizeContentViewWindowMask | NSWindowStyleMask::NSUnifiedTitleAndToolbarWindowMask,
+        NSWindowStyleMask::NSFullSizeContentViewWindowMask
+          | NSWindowStyleMask::NSUnifiedTitleAndToolbarWindowMask,
         transparent,
       );
       id.setStyleMask_(style_mask);
@@ -112,25 +116,17 @@
           window_shadows::set_shadow(&window, true).unwrap_or(());
 
           if consts::OS == "windows" {
-<<<<<<< HEAD
-            window.set_decorations(true).unwrap_or(());
-            println!("Hello World!");
-=======
             let _ = window.set_decorations(true);
->>>>>>> 77a28883
           }
         });
       }
 
-<<<<<<< HEAD
-=======
       #[cfg(target_os = "macos")]
       {
         let win = app.get_window("main").unwrap();
         win.set_transparent_titlebar(true);
       }
 
->>>>>>> 77a28883
       // core event transport
       tokio::spawn(async move {
         let mut last = Instant::now();
