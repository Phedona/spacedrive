{
  "name": "@sd/landing",
  "private": true,
  "version": "0.0.0",
  "scripts": {
    "dev": "vite",
    "build": "vite build",
    "serve": "vite preview"
  },
  "dependencies": {
    "@fontsource/inter": "^4.5.7",
    "@headlessui/react": "^1.5.0",
    "@heroicons/react": "^1.0.6",
    "@icons-pack/react-simple-icons": "^4.6.1",
    "@sd/client": "workspace:*",
    "@sd/core": "workspace:*",
    "@sd/interface": "workspace:*",
    "@sd/ui": "workspace:*",
    "@tailwindcss/typography": "^0.5.2",
    "@types/compression": "^1.7.2",
    "@types/express": "^4.17.13",
    "clsx": "^1.1.1",
    "compression": "^1.7.4",
    "express": "^4.17.3",
    "phosphor-react": "^1.4.1",
    "prismjs": "^1.28.0",
    "react": "^18.0.0",
    "react-device-detect": "^2.2.2",
    "react-dom": "^18.0.0",
    "react-helmet": "^6.1.0",
    "react-router-dom": "6.3.0",
    "react-tsparticles": "^2.0.6",
    "simple-icons": "^6.19.0",
    "tsparticles": "^2.0.6",
    "vite-plugin-markdown": "^2.0.2"
  },
  "devDependencies": {
<<<<<<< HEAD
    "@types/react": "^18.0.6",
=======
    "@babel/preset-react": "^7.16.7",
    "@types/lodash": "^4.14.182",
    "@types/prismjs": "^1.26.0",
    "@types/react": "^18.0.0",
>>>>>>> 455bea18
    "@types/react-dom": "^18.0.0",
    "@types/react-helmet": "^6.1.5",
    "@vitejs/plugin-react": "^1.3.1",
    "autoprefixer": "^10.4.4",
    "nodemon": "^2.0.15",
    "postcss": "^8.4.12",
    "sass": "^1.50.0",
    "tailwind": "^4.0.0",
    "ts-node": "^10.7.0",
    "typescript": "^4.6.3",
    "vite": "^2.9.5",
    "vite-plugin-md": "^0.13.0",
    "vite-plugin-pages": "^0.23.0",
    "vite-plugin-pages-sitemap": "^1.2.2",
    "vite-plugin-ssr": "^0.3.64",
    "vite-plugin-svgr": "^1.1.0"
  }
}<|MERGE_RESOLUTION|>--- conflicted
+++ resolved
@@ -35,14 +35,10 @@
     "vite-plugin-markdown": "^2.0.2"
   },
   "devDependencies": {
-<<<<<<< HEAD
-    "@types/react": "^18.0.6",
-=======
     "@babel/preset-react": "^7.16.7",
     "@types/lodash": "^4.14.182",
     "@types/prismjs": "^1.26.0",
     "@types/react": "^18.0.0",
->>>>>>> 455bea18
     "@types/react-dom": "^18.0.0",
     "@types/react-helmet": "^6.1.5",
     "@vitejs/plugin-react": "^1.3.1",
